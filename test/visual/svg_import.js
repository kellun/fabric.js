(function() {
  fabric.enableGLFiltering = false;
  fabric.isWebglSupported = false;
  fabric.Object.prototype.objectCaching = true;
  var visualTestLoop;
  var getAsset;
  if (fabric.isLikelyNode) {
    visualTestLoop = global.visualTestLoop;
    getAsset = global.getAsset;
  }
  else {
    visualTestLoop = window.visualTestLoop;
    getAsset = window.getAsset;
  }

  function createTestFromSVG(svgName) {
    if (!svgName) {
      return null;
    }
    var test = function(canvas, callback) {
      getAsset(svgName, function(err, string) {
        fabric.loadSVGFromString(string, function(objects, options) {
          // something is disabling objectCaching and i cannot find where it is.
          var group = fabric.util.groupSVGElements(objects, options);
          group.includeDefaultValues = false;
          canvas.includeDefaultValues = false;
          canvas.add(group);
          canvas.setDimensions({ width: group.width + group.left, height: group.height + group.top });
          canvas.renderAll();
          callback(canvas.lowerCanvasEl);
        });
      });
    };
    return {
      test: 'Svg import test ' + svgName,
      code: test,
      golden: svgName + '.png',
      percentage: 0.06,
    };
  }

  QUnit.module('Simple svg import test');

  function identity (a) {
    return a;
  }

  var tests = [
    'svg_stroke_1',
    'svg_stroke_2',
    'svg_stroke_3',
    'svg_stroke_4',
    'svg_stroke_5',
    'svg_stroke_6',
    'svg_stroke_7',
    'svg_stroke_8',
    'svg_linear_1',
    'svg_linear_2',
    'svg_linear_3',
    'svg_linear_4',
    'svg_linear_5',
    'svg_linear_6',
    'svg_linear_7',
    'svg_linear_8',
    'svg_linear_9',
    'svg_radial_1',
    'svg_radial_2',
    'svg_radial_3',
    'svg_radial_4',
    'svg_radial_5',
    'svg_radial_6',
    'svg_radial_8',
    'svg_radial_9',
    'svg_radial_10',
    'svg_radial_11',
    'svg_radial_12',
    'svg_radial_13',
    'svg_text_letterspacing',
    'clippath-5',
    'clippath-6',
    'clippath-7',
    'clippath-9',
    'vector-effect',
    'svg-with-no-dim-rect',
    'notoemoji-person',
    // 'clippath-8',
    'emoji-b',
    'gold-logo',
    'svg_missing_clippath',
    'image-rendering-attr',
    'svg-missing-images',
    // this svg below here is not correct. but we do not want additional regressions
    'nested-svgs',
    'arc1',
    'arc2',
    'arc3',
<<<<<<< HEAD
    fabric.isLikelyNode ? '' : 'generic-path',
  ].map(createTestFromSVG).filter(identity);
=======
    'cs',
    'qt'
  ].map(createTestFromSVG);
>>>>>>> 0ea28f73

  tests.forEach(visualTestLoop(QUnit));
})();<|MERGE_RESOLUTION|>--- conflicted
+++ resolved
@@ -94,14 +94,10 @@
     'arc1',
     'arc2',
     'arc3',
-<<<<<<< HEAD
-    fabric.isLikelyNode ? '' : 'generic-path',
+    'cs',
+    'qt',
+    fabric.isLikelyNode ? '' : 'generic-path'
   ].map(createTestFromSVG).filter(identity);
-=======
-    'cs',
-    'qt'
-  ].map(createTestFromSVG);
->>>>>>> 0ea28f73
 
   tests.forEach(visualTestLoop(QUnit));
 })();