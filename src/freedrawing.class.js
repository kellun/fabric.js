--- conflicted
+++ resolved
@@ -20,11 +20,7 @@
    * @class FreeDrawing
    * @memberOf fabric
    */
-<<<<<<< HEAD
-  fabric.FreeDrawing = fabric.util.createClass({
-=======
   fabric.FreeDrawing = fabric.util.createClass( /** @scope fabric.FreeDrawing.prototype */ {
->>>>>>> 8c144783
 
     /**
      * Constructor
