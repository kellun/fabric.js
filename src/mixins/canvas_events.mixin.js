--- conflicted
+++ resolved
@@ -517,11 +517,7 @@
 
       // We initially clicked in an empty area, so we draw a box for multiple selection
       if (groupSelector) {
-<<<<<<< HEAD
         pointer = this.getPointer(e, true);
-=======
-        pointer = this.getPointer(e);
->>>>>>> 53bf9d32
 
         groupSelector.left = pointer.x - groupSelector.ex;
         groupSelector.top = pointer.y - groupSelector.ey;
@@ -552,15 +548,11 @@
      * @param {Event} e Event fired on mousemove
      */
     _transformObject: function(e) {
-
-<<<<<<< HEAD
       var pointer = fabric.util.transformPoint(
-            getPointer(e, this.upperCanvasEl),
+            fabric.util.getPointer(e, this.upperCanvasEl),
             fabric.util.invertTransform(this.viewportTransform)
           ),
-=======
-      var pointer = this.getPointer(e),
->>>>>>> 53bf9d32
+          pointer = this.getPointer(e),
           transform = this._currentTransform;
 
       transform.reset = false,
@@ -669,7 +661,7 @@
             // only show proper corner when group selection is not active
             corner = target._findTargetCorner
                       && (!activeGroup || !activeGroup.contains(target))
-                      && target._findTargetCorner(this.getPointer(e));
+                      && target._findTargetCorner(this.getPointer(e, true));
 
         if (!corner) {
           style.cursor = target.hoverCursor || this.hoverCursor;
