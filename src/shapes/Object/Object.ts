--- conflicted
+++ resolved
@@ -451,11 +451,7 @@
   _getCacheCanvasDimensions(): TCacheCanvasDimensions {
     const objectScale = this.getTotalObjectScaling(),
       // calculate dimensions without skewing
-<<<<<<< HEAD
-      dim = this._getTransformedDimensionsWithStroke({ skewX: 0, skewY: 0 }),
-=======
       dim = this._getTransformedDimensionsWithScalar({ skewX: 0, skewY: 0 }),
->>>>>>> 2d727262
       neededX = (dim.x * objectScale.x) / this.scaleX,
       neededY = (dim.y * objectScale.y) / this.scaleY;
     return {
