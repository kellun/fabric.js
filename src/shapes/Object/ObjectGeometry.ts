--- conflicted
+++ resolved
@@ -631,12 +631,10 @@
     };
     // stroke is applied before/after transformations are applied according to `strokeUniform`
     const strokeWidth = dimOptions.strokeWidth;
-    let preScalingStrokeValue = strokeWidth,
-      postScalingStrokeValue = 0;
+    let preScalingStrokeValue = strokeWidth;
 
     if (this.strokeUniform) {
       preScalingStrokeValue = 0;
-      postScalingStrokeValue = strokeWidth;
     }
     const dimX = dimOptions.width + preScalingStrokeValue,
       dimY = dimOptions.height + preScalingStrokeValue,
@@ -655,47 +653,18 @@
       );
     }
 
-<<<<<<< HEAD
-    // return finalDimensions.scalarAdd(postScalingStrokeValue);
-    return finalDimensions;
-  }
-
-  _getTransformedDimensionsWithStroke(options: any = {}): Point {
-    const dimOptions = {
-      // if scaleX or scaleY are negative numbers,
-      // this will return dimensions that are negative.
-      // and this will break assumptions around the codebase
-      scaleX: this.scaleX,
-      scaleY: this.scaleY,
-      skewX: this.skewX,
-      skewY: this.skewY,
-      width: this.width,
-      height: this.height,
-      strokeWidth: this.strokeWidth,
-      // TODO remove this spread. is visible in the performance inspection
-      ...options,
-    };
-    const strokeWidth = dimOptions.strokeWidth;
-=======
     return finalDimensions;
   }
 
   _getTransformedDimensionsWithScalar(options: any = {}): Point {
     const strokeWidth = options.strokeWidth || this.strokeWidth;
->>>>>>> 2d727262
     let postScalingStrokeValue = 0;
 
     if (this.strokeUniform) {
       postScalingStrokeValue = strokeWidth;
     }
-<<<<<<< HEAD
-    return this._getTransformedDimensions(options).scalarAdd(
-      postScalingStrokeValue,
-    );
-=======
     const finalDimensions = this._getTransformedDimensions(options);
     return finalDimensions.scalarAdd(postScalingStrokeValue);
->>>>>>> 2d727262
   }
 
   /**
